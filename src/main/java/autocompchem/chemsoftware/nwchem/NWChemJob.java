--- conflicted
+++ resolved
@@ -23,17 +23,12 @@
 import autocompchem.chemsoftware.CompChemJob;
 import autocompchem.chemsoftware.Directive;
 import autocompchem.chemsoftware.DirectiveData;
-<<<<<<< HEAD
 import autocompchem.chemsoftware.Keyword;
 import autocompchem.chemsoftware.gaussian.GaussianOptionsSection;
 import autocompchem.chemsoftware.gaussian.GaussianStep;
 import autocompchem.datacollections.NamedData;
 import autocompchem.datacollections.Parameter;
 import autocompchem.datacollections.ParameterStorage;
-=======
-import autocompchem.chemsoftware.gaussian.GaussianOptionsSection;
-import autocompchem.chemsoftware.gaussian.GaussianStep;
->>>>>>> 9dbe2bfc
 import autocompchem.io.IOtools;
 import autocompchem.modeling.basisset.BasisSetConstants;
 import autocompchem.run.Terminator;
@@ -342,18 +337,14 @@
 		{
 			CompChemJob ccjStep = new CompChemJob();
 			
-<<<<<<< HEAD
-=======
 			ccjStep.setParameters(nwcStep.getTaskSpecificParams());
 			
->>>>>>> 9dbe2bfc
 			for (NWChemDirective nwcDir : nwcStep.getAllDirectives())
 			{
 				Directive optDir = nwcDir.convertToACCDirective();
 				ccjStep.setDirective(optDir);
 			}
 			
-<<<<<<< HEAD
 			// Translate parameters into tasks
 			ParameterStorage ps = nwcStep.getTaskSpecificParams();
 			for (String pKey : ps.getAllNamedData().keySet())
@@ -430,8 +421,6 @@
 				
 			}
 			
-=======
->>>>>>> 9dbe2bfc
 			ccj.addStep(ccjStep);
 		}
 		return ccj;
