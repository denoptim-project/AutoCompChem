{
  "jobType": "CompChemJob",
  "steps": [
    {
      "jobType": "CompChemJob",
<<<<<<< HEAD
=======
      "params": [
        {
          "reference": "MULTIGEOMNWCHEM",
          "value": "first_G second_G"
        },
        {
          "reference": "USESAMETAGSFORMULTIGEOM"
        }
      ],
>>>>>>> ab26fcdb
      "directives": [
        {
          "name": "ecp",
          "keywords": [
            {
              "reference": "type",
              "value": "spherical",
              "isLoud": false
            }
          ],
          "dirData": [
            {
              "reference": "ecpdata",
              "accTaskParams": [
                {
                  "reference": "ATOMSPECIFICBASISSET",
                  "value": "Element H Name lanl2dz_ecp\nElement C Name lanl2dz_ecp\nElement N Name lanl2dz_ecp\nElement Cl Link ../data/basisset/gaussian/H_C-F_Si-Cl_Br_I__LANL2DZdp_ECP.gbs\nElement Ru Link ../data/basisset/gaussian/Ru__LANL2DZ_ECP.gbs"
                },
                {
                  "reference": "TASK",
                  "value": "GENERATEBASISSET"
                }
              ]
            }
          ]
        },
        {
          "name": "task",
          "keywords": [
            {
              "reference": "theory",
              "value": "scf",
              "isLoud": false
            },
            {
              "reference": "tasktype",
              "value": "energy",
              "isLoud": false
            }
          ]
        },
        {
          "name": "start"
        },
        {
          "name": "geometry",
          "keywords": [
            {
              "reference": "units",
              "value": "angstrom"
            }
          ],
          "subDirectives": [
            {
              "name": "SYMMETRY",
              "keywords": [
                {
                  "reference": "pointgroup",
                  "value": "c1",
                  "isLoud": false
                }
              ]
            },
            {
              "name": "ZCOORD",
              "dirData": [
                {
                  "accTaskParams": [
                    {
                      "reference": "TASK",
                      "value": "GENERATECONSTRAINTS"
                    },
                    {
                      "reference": "SMARTS",
                      "value": "[#1] [Ru] onlybonded options:constant\n[$([#6]~[#7])] [Ru] [#1] onlybonded options:constant\n[$([#6]~[#7])] [Ru] [$([#6](~[Ru])~[#6])] onlybonded options:constant"
                    }
                  ],
                  "reference": "zcoordconstraints"
                }
              ]
            }
          ]
        },
        {
          "name": "title",
          "keywords": [
            {
              "reference": "title",
              "value": "\"Step:1 SP with HF\"",
              "isLoud": false
            }
          ]
        },
        {
          "name": "basis",
          "keywords": [
            {
              "reference": "name",
              "value": "\"ao basis\"",
              "isLoud": false
            },
            {
              "reference": "type",
              "value": "spherical",
              "isLoud": false
            }
          ],
          "dirData": [
            {
              "reference": "basisdata",
              "accTaskParams": [
                {
                  "reference": "ATOMSPECIFICBASISSET",
                  "value": "Element H Name lanl2dz_ecp\nElement C Name lanl2dz_ecp\nElement N Name lanl2dz_ecp\nElement Cl Link ../data/basisset/gaussian/H_C-F_Si-Cl_Br_I__LANL2DZdp_ECP.gbs\nElement Ru Link ../data/basisset/gaussian/Ru__LANL2DZ_ECP.gbs"
                },
                {
                  "reference": "TASK",
                  "value": "GENERATEBASISSET"
                }
              ]
            }
          ]
        }
      ]
    },
    {
      "jobType": "CompChemJob",
      "directives": [
        {
          "name": "ecp",
          "keywords": [
            {
              "reference": "type",
              "value": "spherical",
              "isLoud": false
            }
          ],
          "dirData": [
            {
              "reference": "ecpdata",
              "accTaskParams": [
                {
                  "reference": "ATOMSPECIFICBASISSET",
                  "value": "Element H Name lanl2dz_ecp\nElement C Name lanl2dz_ecp\nElement N Name lanl2dz_ecp\nSMARTS [$([#1,#6,#17]~[Ru])] link ../data/basisset/gaussian/H_C-F_Si-Cl_Br_I__LANL2DZdp_ECP.gbs\nSMARTS [$([#6]~[#6,#1]~[Ru])] link ../data/basisset/gaussian/H_C-F_Si-Cl_Br_I__LANL2DZdp_ECP.gbs\nElement Ru Link ../data/basisset/gaussian/Ru__LANL2DZ_ECP.gbs"
                },
                {
                  "reference": "TASK",
                  "value": "GENERATEBASISSET"
                }
              ]
            }
          ]
        },
        {
          "name": "basis",
          "keywords": [
            {
              "reference": "name",
              "value": "\"ao basis\"",
              "isLoud": false
            },
            {
              "reference": "type",
              "value": "spherical",
              "isLoud": false
            }
          ],
          "dirData": [
            {
              "reference": "basisdata",
              "accTaskParams": [
                {
                  "reference": "ATOMSPECIFICBASISSET",
                  "value": "Element H Name lanl2dz_ecp\nElement C Name lanl2dz_ecp\nElement N Name lanl2dz_ecp\nSMARTS [$([#1,#6,#17]~[Ru])] link ../data/basisset/gaussian/H_C-F_Si-Cl_Br_I__LANL2DZdp_ECP.gbs\nSMARTS [$([#6]~[#6,#1]~[Ru])] link ../data/basisset/gaussian/H_C-F_Si-Cl_Br_I__LANL2DZdp_ECP.gbs\nElement Ru Link ../data/basisset/gaussian/Ru__LANL2DZ_ECP.gbs"
                },
                {
                  "reference": "TASK",
                  "value": "GENERATEBASISSET"
                }
              ]
            }
          ]
        },
        {
          "name": "dft",
          "subDirectives": [
            {
              "name": "GRID",
              "keywords": [
                {
                  "reference": "finess",
                  "value": "xfine",
                  "isLoud": false
                }
              ]
            },
            {
              "name": "CONVERGENCE",
              "keywords": [
                {
                  "reference": "energy",
                  "value": "1e-6"
                },
                {
                  "reference": "density",
                  "value": "1e-5"
                }
              ]
            },
            {
              "name": "XC",
              "keywords": [
                {
                  "reference": "functional",
                  "value": "pbe0",
                  "isLoud": false
                }
              ]
            }
          ]
        },
        {
          "name": "task",
          "keywords": [
            {
              "reference": "theory",
              "value": "dft",
              "isLoud": false
            },
            {
              "reference": "tasktype",
              "value": "energy",
              "isLoud": false
            }
          ]
        },
        {
          "name": "geometry",
          "keywords": [
            {
              "reference": "adjust",
              "value": "adjust",
              "isLoud": false
            }
          ],
          "subDirectives": [
            {
              "name": "SYMMETRY",
              "keywords": [
                {
                  "reference": "pointgroup",
                  "value": "S6",
                  "isLoud": false
                }
              ]
            }
          ]
        },
        {
          "name": "title",
          "keywords": [
            {
              "reference": "title",
              "value": "\"Step:2 SP with DFT\"",
              "isLoud": false
            }
          ]
        }
      ]
    }
  ]
}<|MERGE_RESOLUTION|>--- conflicted
+++ resolved
@@ -3,8 +3,6 @@
   "steps": [
     {
       "jobType": "CompChemJob",
-<<<<<<< HEAD
-=======
       "params": [
         {
           "reference": "MULTIGEOMNWCHEM",
@@ -14,7 +12,6 @@
           "reference": "USESAMETAGSFORMULTIGEOM"
         }
       ],
->>>>>>> ab26fcdb
       "directives": [
         {
           "name": "ecp",
